import threading
import tomllib
from pathlib import Path
from typing import Dict, List, Optional

from pydantic import BaseModel, Field


def get_project_root() -> Path:
    """Get the project root directory"""
    return Path(__file__).resolve().parent.parent


PROJECT_ROOT = get_project_root()
WORKSPACE_ROOT = PROJECT_ROOT / "workspace"


class LLMSettings(BaseModel):
    model: str = Field(..., description="Model name")
    base_url: str = Field(..., description="API base URL")
    api_key: str = Field(..., description="API key")
    max_tokens: int = Field(4096, description="Maximum number of tokens per request")
    max_input_tokens: Optional[int] = Field(
        None,
        description="Maximum input tokens to use across all requests (None for unlimited)",
    )
    temperature: float = Field(1.0, description="Sampling temperature")
    api_type: str = Field(..., description="AzureOpenai or Openai")
    api_version: str = Field(..., description="Azure Openai version if AzureOpenai")


class ProxySettings(BaseModel):
    server: str = Field(None, description="Proxy server address")
    username: Optional[str] = Field(None, description="Proxy username")
    password: Optional[str] = Field(None, description="Proxy password")


class SearchSettings(BaseModel):
    engine: str = Field(default="Google", description="Search engine the llm to use")


class BrowserSettings(BaseModel):
    headless: bool = Field(False, description="Whether to run browser in headless mode")
    disable_security: bool = Field(
        True, description="Disable browser security features"
    )
    extra_chromium_args: List[str] = Field(
        default_factory=list, description="Extra arguments to pass to the browser"
    )
    chrome_instance_path: Optional[str] = Field(
        None, description="Path to a Chrome instance to use"
    )
    wss_url: Optional[str] = Field(
        None, description="Connect to a browser instance via WebSocket"
    )
    cdp_url: Optional[str] = Field(
        None, description="Connect to a browser instance via CDP"
    )
    proxy: Optional[ProxySettings] = Field(
        None, description="Proxy settings for the browser"
    )
    max_content_length: int = Field(
        2000, description="Maximum length for content retrieval operations"
    )


class SandboxConfig(BaseModel):
    """Configuration for the execution sandbox"""

    use_sandbox: bool = Field(False, description="Whether to use the sandbox")
    image: str = Field("python:3.10-slim", description="Base image")
    work_dir: str = Field("/workspace", description="Container working directory")
    memory_limit: str = Field("512m", description="Memory limit")
    cpu_limit: float = Field(1.0, description="CPU limit")
    timeout: int = Field(300, description="Default command timeout (seconds)")
    network_enabled: bool = Field(
        False, description="Whether network access is allowed"
    )


class AppConfig(BaseModel):
    llm: Dict[str, LLMSettings]
<<<<<<< HEAD
    sandbox: SandboxConfig
=======
    browser_config: Optional[BrowserSettings] = Field(
        None, description="Browser configuration"
    )
    search_config: Optional[SearchSettings] = Field(
        None, description="Search configuration"
    )

    class Config:
        arbitrary_types_allowed = True
>>>>>>> 91b1d06f


class Config:
    _instance = None
    _lock = threading.Lock()
    _initialized = False

    def __new__(cls):
        if cls._instance is None:
            with cls._lock:
                if cls._instance is None:
                    cls._instance = super().__new__(cls)
        return cls._instance

    def __init__(self):
        if not self._initialized:
            with self._lock:
                if not self._initialized:
                    self._config = None
                    self._load_initial_config()
                    self._initialized = True

    @staticmethod
    def _get_config_path() -> Path:
        root = PROJECT_ROOT
        config_path = root / "config" / "config.toml"
        if config_path.exists():
            return config_path
        example_path = root / "config" / "config.example.toml"
        if example_path.exists():
            return example_path
        raise FileNotFoundError("No configuration file found in config directory")

    def _load_config(self) -> dict:
        config_path = self._get_config_path()
        with config_path.open("rb") as f:
            return tomllib.load(f)

    def _load_initial_config(self):
        raw_config = self._load_config()
        base_llm = raw_config.get("llm", {})
        llm_overrides = {
            k: v for k, v in raw_config.get("llm", {}).items() if isinstance(v, dict)
        }

        default_settings = {
            "model": base_llm.get("model"),
            "base_url": base_llm.get("base_url"),
            "api_key": base_llm.get("api_key"),
            "max_tokens": base_llm.get("max_tokens", 4096),
            "max_input_tokens": base_llm.get("max_input_tokens"),
            "temperature": base_llm.get("temperature", 1.0),
            "api_type": base_llm.get("api_type", ""),
            "api_version": base_llm.get("api_version", ""),
        }

        # handle browser config.
        browser_config = raw_config.get("browser", {})
        browser_settings = None

        if browser_config:
            # handle proxy settings.
            proxy_config = browser_config.get("proxy", {})
            proxy_settings = None

            if proxy_config and proxy_config.get("server"):
                proxy_settings = ProxySettings(
                    **{
                        k: v
                        for k, v in proxy_config.items()
                        if k in ["server", "username", "password"] and v
                    }
                )

            # filter valid browser config parameters.
            valid_browser_params = {
                k: v
                for k, v in browser_config.items()
                if k in BrowserSettings.__annotations__ and v is not None
            }

            # if there is proxy settings, add it to the parameters.
            if proxy_settings:
                valid_browser_params["proxy"] = proxy_settings

            # only create BrowserSettings when there are valid parameters.
            if valid_browser_params:
                browser_settings = BrowserSettings(**valid_browser_params)

        search_config = raw_config.get("search", {})
        search_settings = None
        if search_config:
            search_settings = SearchSettings(**search_config)

        config_dict = {
            "llm": {
                "default": default_settings,
                **{
                    name: {**default_settings, **override_config}
                    for name, override_config in llm_overrides.items()
                },
            },
<<<<<<< HEAD
            "sandbox": raw_config.get("sandbox", {}),
=======
            "browser_config": browser_settings,
            "search_config": search_settings,
>>>>>>> 91b1d06f
        }

        self._config = AppConfig(**config_dict)

    @property
    def llm(self) -> Dict[str, LLMSettings]:
        return self._config.llm

    @property
<<<<<<< HEAD
    def sandbox(self) -> SandboxConfig:
        return self._config.sandbox
=======
    def browser_config(self) -> Optional[BrowserSettings]:
        return self._config.browser_config

    @property
    def search_config(self) -> Optional[SearchSettings]:
        return self._config.search_config
>>>>>>> 91b1d06f


config = Config()<|MERGE_RESOLUTION|>--- conflicted
+++ resolved
@@ -64,7 +64,7 @@
     )
 
 
-class SandboxConfig(BaseModel):
+class SandboxSettings(BaseModel):
     """Configuration for the execution sandbox"""
 
     use_sandbox: bool = Field(False, description="Whether to use the sandbox")
@@ -80,9 +80,9 @@
 
 class AppConfig(BaseModel):
     llm: Dict[str, LLMSettings]
-<<<<<<< HEAD
-    sandbox: SandboxConfig
-=======
+    sandbox: Optional[SandboxSettings] = Field(
+        None, description="Sandbox configuration"
+    )
     browser_config: Optional[BrowserSettings] = Field(
         None, description="Browser configuration"
     )
@@ -92,7 +92,6 @@
 
     class Config:
         arbitrary_types_allowed = True
->>>>>>> 91b1d06f
 
 
 class Config:
@@ -186,6 +185,11 @@
         search_settings = None
         if search_config:
             search_settings = SearchSettings(**search_config)
+        sandbox_config = raw_config.get("sandbox", {})
+        if sandbox_config:
+            sandbox_settings = SandboxSettings(**sandbox_config)
+        else:
+            sandbox_settings = SandboxSettings()
 
         config_dict = {
             "llm": {
@@ -195,12 +199,9 @@
                     for name, override_config in llm_overrides.items()
                 },
             },
-<<<<<<< HEAD
-            "sandbox": raw_config.get("sandbox", {}),
-=======
+            "sandbox": sandbox_settings,
             "browser_config": browser_settings,
             "search_config": search_settings,
->>>>>>> 91b1d06f
         }
 
         self._config = AppConfig(**config_dict)
@@ -209,18 +210,18 @@
     def llm(self) -> Dict[str, LLMSettings]:
         return self._config.llm
 
-    @property
-<<<<<<< HEAD
-    def sandbox(self) -> SandboxConfig:
-        return self._config.sandbox
-=======
-    def browser_config(self) -> Optional[BrowserSettings]:
-        return self._config.browser_config
-
-    @property
-    def search_config(self) -> Optional[SearchSettings]:
-        return self._config.search_config
->>>>>>> 91b1d06f
+
+def sandbox(self) -> SandboxSettings:
+    return self._config.sandbox
+
+
+def browser_config(self) -> Optional[BrowserSettings]:
+    return self._config.browser_config
+
+
+@property
+def search_config(self) -> Optional[SearchSettings]:
+    return self._config.search_config
 
 
 config = Config()